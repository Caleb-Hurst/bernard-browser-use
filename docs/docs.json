--- conflicted
+++ resolved
@@ -181,36 +181,6 @@
             "icon": "terminal",
             "isDefaultOpen": false,
             "pages": [
-<<<<<<< HEAD
-              {
-                "group": "Contribution",
-                "icon": "github",
-                "isDefaultOpen": true,
-                "pages": [
-                  "development/setup/local-setup",
-                  "development/setup/contribution-guide"
-                ]
-              },
-              {
-                "group": "Advanced",
-                "icon": "gear",
-                "isDefaultOpen": false,
-                "pages": [
-                  "customize/hooks"
-                ]
-              },
-              {
-                "group": "Monitoring",
-                "icon": "chart-mixed",
-                "isDefaultOpen": false,
-                "pages": [
-                  "development/monitoring/observability",
-                  "development/monitoring/telemetry",
-                  "development/monitoring/costs"
-                ]
-              },
-              "development/get-help"
-=======
               "customize/actor/basics",
               "customize/actor/examples",
               "customize/actor/all-parameters"
@@ -222,7 +192,6 @@
             "isDefaultOpen": false,
             "pages": [
               "customize/mcp-server"
->>>>>>> a92a6837
             ]
           }
         ]
