import asyncio
import time
from typing import TYPE_CHECKING

import httpx
from cdp_use import CDPClient
from cdp_use.cdp.accessibility.commands import GetFullAXTreeReturns
from cdp_use.cdp.accessibility.types import AXNode
from cdp_use.cdp.dom.types import Node
from cdp_use.cdp.target.types import TargetInfo

from browser_use.dom.enhanced_snapshot import (
	REQUIRED_COMPUTED_STYLES,
	build_snapshot_lookup,
)
from browser_use.dom.serializer.serializer import DOMTreeSerializer
from browser_use.dom.views import (
	CurrentPageTargets,
	DOMRect,
	EnhancedAXNode,
	EnhancedAXProperty,
	EnhancedDOMTreeNode,
	NodeType,
	SerializedDOMState,
	TargetAllTrees,
)
<<<<<<< HEAD
=======
from browser_use.observability import observe_debug
from browser_use.utils import is_new_tab_page, time_execution_async
>>>>>>> 9b882faa

if TYPE_CHECKING:
	from browser_use.browser.session import BrowserSession
	from browser_use.browser.types import Page


# TODO: enable cross origin iframes -> experimental for now
ENABLE_CROSS_ORIGIN_IFRAMES = False


class DomService:
	"""
	Service for getting the DOM tree and other DOM-related information.

	Either browser or page must be provided.

	TODO: currently we start a new websocket connection PER STEP, we should definitely keep this persistent
	"""

	def __init__(self, browser: 'BrowserSession', page: 'Page'):
		self.browser = browser
		self.page = page

		self.cdp_client: CDPClient | None = None
		# self.playwright_page_to_session_id_store: dict[str, str] = {}

<<<<<<< HEAD
		self.target_to_session_id_cache: dict[str, str] = {}

	async def _get_cdp_client(self) -> CDPClient:
		if not self.browser.cdp_url:
			raise ValueError('CDP URL is not set')

		# TODO: MOVE THIS TO BROWSER SESSION (or sth idk)
		# If the cdp_url is already a websocket URL, use it as-is.
		if self.browser.cdp_url.startswith('ws'):
			ws_url = self.browser.cdp_url
		else:
			# Otherwise, treat it as the DevTools HTTP root and fetch the websocket URL.
			url = self.browser.cdp_url.rstrip('/')
			if not url.endswith('/json/version'):
				url = url + '/json/version'
			async with httpx.AsyncClient() as client:
				version_info = await client.get(url)
				ws_url = version_info.json()['webSocketDebuggerUrl']

		if self.cdp_client is None:
			self.cdp_client = CDPClient(ws_url)
			await self.cdp_client.start()

		return self.cdp_client

	async def __aenter__(self):
		await self._get_cdp_client()
		return self

	# on self destroy -> stop the cdp client
	async def __aexit__(self, exc_type, exc_value, traceback):
		if self.cdp_client:
			await self.cdp_client.stop()
			self.cdp_client = None

	async def _get_targets_for_current_page(self) -> CurrentPageTargets:
		"""Get the target ID for a playwright page.

		TODO: this is a REALLY hacky way -> if multiple same urls are open then this will break
		"""
		# page_guid = self.page._impl_obj._guid
		# TODO: add cache for page to sessionId

		# if page_guid in self.page_to_session_id_store:
		# 	return self.page_to_session_id_store[page_guid]

		cdp_client = await self._get_cdp_client()
		targets = await cdp_client.send.Target.getTargets()

		# Find main page target
		main_target = next((t for t in targets['targetInfos'] if t['type'] == 'page' and t['url'] == self.page.url), None)

		if not main_target:
			raise ValueError(f'No main page target found for URL: {self.page.url}')

		# Separate iframe targets for attachment
		iframe_targets = [t for t in targets['targetInfos'] if t['type'] == 'iframe']

		return CurrentPageTargets(
			page_session=main_target,
			iframe_sessions=iframe_targets,
		)

	async def _attach_target_activate_domains_get_session_id(self, target: TargetInfo) -> str:
		"""This function is cached, so go crazy"""
=======
	# region - Clickable elements
	@observe_debug(ignore_input=True, ignore_output=True, name='get_clickable_elements')
	@time_execution_async('--get_clickable_elements')
	async def get_clickable_elements(
		self,
		highlight_elements: bool = True,
		focus_element: int = -1,
		viewport_expansion: int = 0,
	) -> DOMState:
		element_tree, selector_map = await self._build_dom_tree(highlight_elements, focus_element, viewport_expansion)
		return DOMState(element_tree=element_tree, selector_map=selector_map)

	@time_execution_async('--get_cross_origin_iframes')
	async def get_cross_origin_iframes(self) -> list[str]:
		# invisible cross-origin iframes are used for ads and tracking, dont open those
		hidden_frame_urls = await self.page.locator('iframe').filter(visible=False).evaluate_all('e => e.map(e => e.src)')

		is_ad_url = lambda url: any(
			domain in urlparse(url).netloc for domain in ('doubleclick.net', 'adroll.com', 'googletagmanager.com')
		)

		return [
			frame.url
			for frame in self.page.frames
			if urlparse(frame.url).netloc  # exclude data:urls and new tab pages
			and urlparse(frame.url).netloc != urlparse(self.page.url).netloc  # exclude same-origin iframes
			and frame.url not in hidden_frame_urls  # exclude hidden frames
			and not is_ad_url(frame.url)  # exclude most common ad network tracker frame URLs
		]

	@time_execution_async('--build_dom_tree')
	async def _build_dom_tree(
		self,
		highlight_elements: bool,
		focus_element: int,
		viewport_expansion: int,
	) -> tuple[DOMElementNode, SelectorMap]:
		if await self.page.evaluate('1+1') != 2:
			raise ValueError('The page cannot evaluate javascript code properly')

		if is_new_tab_page(self.page.url) or self.page.url.startswith('chrome://'):
			# short-circuit if the page is a new empty tab or chrome:// page for speed, no need to inject buildDomTree.js
			return (
				DOMElementNode(
					tag_name='body',
					xpath='',
					attributes={},
					children=[],
					is_visible=False,
					parent=None,
				),
				{},
			)
>>>>>>> 9b882faa

		cdp_client = await self._get_cdp_client()

		target_id = str(target['targetId'])

		if target_id in self.target_to_session_id_cache:
			return self.target_to_session_id_cache[target_id]

		session = await cdp_client.send.Target.attachToTarget(params={'targetId': target_id, 'flatten': True})
		session_id = session['sessionId']

		await cdp_client.send.Target.setAutoAttach(
			params={
				'autoAttach': True,
				'waitForDebuggerOnStart': False,
				'flatten': True,
			},
			session_id=session_id,
		)

		await asyncio.gather(
			cdp_client.send.DOM.enable(session_id=session_id),
			cdp_client.send.Accessibility.enable(session_id=session_id),
			cdp_client.send.DOMSnapshot.enable(session_id=session_id),
			cdp_client.send.Page.enable(session_id=session_id),
		)

		self.target_to_session_id_cache[target_id] = session_id

		return session_id

	def _build_enhanced_ax_node(self, ax_node: AXNode) -> EnhancedAXNode:
		properties: list[EnhancedAXProperty] | None = None
		if 'properties' in ax_node and ax_node['properties']:
			properties = []
			for property in ax_node['properties']:
				try:
					# test whether property name can go into the enum (sometimes Chrome returns some random properties)
					properties.append(
						EnhancedAXProperty(
							name=property['name'],
							value=property.get('value', {}).get('value', None),
							# related_nodes=[],  # TODO: add related nodes
						)
					)
				except ValueError:
					pass

		enhanced_ax_node = EnhancedAXNode(
			ax_node_id=ax_node['nodeId'],
			ignored=ax_node['ignored'],
			role=ax_node.get('role', {}).get('value', None),
			name=ax_node.get('name', {}).get('value', None),
			description=ax_node.get('description', {}).get('value', None),
			properties=properties,
		)
		return enhanced_ax_node

	async def _get_viewport_ratio(self, session_id: str) -> float:
		"""Get viewport dimensions, device pixel ratio, and scroll position using CDP."""
		try:
			cdp_client = await self._get_cdp_client()

			# Get the layout metrics which includes the visual viewport
			metrics = await cdp_client.send.Page.getLayoutMetrics(session_id=session_id)

			visual_viewport = metrics.get('visualViewport', {})

			# IMPORTANT: Use CSS viewport instead of device pixel viewport
			# This fixes the coordinate mismatch on high-DPI displays
			css_visual_viewport = metrics.get('cssVisualViewport', {})
			css_layout_viewport = metrics.get('cssLayoutViewport', {})

			# Use CSS pixels (what JavaScript sees) instead of device pixels
			width = css_visual_viewport.get('clientWidth', css_layout_viewport.get('clientWidth', 1920.0))

			# Calculate device pixel ratio
			device_width = visual_viewport.get('clientWidth', width)
			css_width = css_visual_viewport.get('clientWidth', width)
			device_pixel_ratio = device_width / css_width if css_width > 0 else 1.0

			return float(device_pixel_ratio)
		except Exception as e:
			print(f'⚠️  Viewport size detection failed: {e}')
			# Fallback to default viewport size
			return 1.0

	@classmethod
	def is_element_visible_according_to_all_parents(
		cls, node: EnhancedDOMTreeNode, html_frames: list[EnhancedDOMTreeNode]
	) -> bool:
		"""Check if the element is visible according to all its parent HTML frames."""

		if not node.snapshot_node:
			return False

		computed_styles = node.snapshot_node.computed_styles or {}

		display = computed_styles.get('display', '').lower()
		visibility = computed_styles.get('visibility', '').lower()
		opacity = computed_styles.get('opacity', '1')

		if display == 'none' or visibility == 'hidden':
			return False

		try:
			if float(opacity) <= 0:
				return False
		except (ValueError, TypeError):
			pass

		# Start with the element's local bounds (in its own frame's coordinate system)
		current_bounds = node.snapshot_node.bounds

		if not current_bounds:
			return False  # If there are no bounds, the element is not visible

		"""
		Reverse iterate through the html frames (that can be either iframe or document -> if it's a document frame compare if the current bounds interest with it (taking scroll into account) otherwise move the current bounds by the iframe offset)
		"""
		for frame in reversed(html_frames):
			if (
				frame.node_type == NodeType.ELEMENT_NODE
				and frame.node_name.upper() == 'IFRAME'
				and frame.snapshot_node
				and frame.snapshot_node.bounds
			):
				iframe_bounds = frame.snapshot_node.bounds

				current_bounds.x += iframe_bounds.x
				current_bounds.y += iframe_bounds.y

			if (
				frame.node_type == NodeType.ELEMENT_NODE
				and frame.node_name == 'HTML'
				and frame.snapshot_node
				and frame.snapshot_node.scrollRects
				and frame.snapshot_node.clientRects
			):
				frame_left = frame.snapshot_node.scrollRects.x
				frame_top = frame.snapshot_node.scrollRects.y
				frame_right = frame.snapshot_node.scrollRects.x + frame.snapshot_node.clientRects.width
				frame_bottom = frame.snapshot_node.scrollRects.y + frame.snapshot_node.clientRects.height

				frame_intersects = (
					current_bounds.x < frame_right
					and current_bounds.x + current_bounds.width > frame_left
					and current_bounds.y < frame_bottom
					and current_bounds.y + current_bounds.height > frame_top
				)

				if not frame_intersects:
					return False

		# If we reach here, element is visible in main viewport and all containing iframes
		return True

	async def _get_ax_tree_for_all_frames(self, session_id: str) -> GetFullAXTreeReturns:
		"""Recursively collect all frames and merge their accessibility trees into a single array."""

		cdp_client = await self._get_cdp_client()

		frame_tree = await cdp_client.send.Page.getFrameTree(session_id=session_id)

		def collect_all_frame_ids(frame_tree_node) -> list[str]:
			"""Recursively collect all frame IDs from the frame tree."""
			frame_ids = [frame_tree_node['frame']['id']]

			if 'childFrames' in frame_tree_node and frame_tree_node['childFrames']:
				for child_frame in frame_tree_node['childFrames']:
					frame_ids.extend(collect_all_frame_ids(child_frame))

			return frame_ids

		# Collect all frame IDs recursively
		all_frame_ids = collect_all_frame_ids(frame_tree['frameTree'])

		# Get accessibility tree for each frame
		ax_tree_requests = []
		for frame_id in all_frame_ids:
			ax_tree_request = cdp_client.send.Accessibility.getFullAXTree(params={'frameId': frame_id}, session_id=session_id)
			ax_tree_requests.append(ax_tree_request)

		# Wait for all requests to complete
		ax_trees = await asyncio.gather(*ax_tree_requests)

		# Merge all AX nodes into a single array
		merged_nodes: list[AXNode] = []
		for ax_tree in ax_trees:
			merged_nodes.extend(ax_tree['nodes'])

		return {'nodes': merged_nodes}

	async def _get_all_trees_for_session_id(self, session_id: str) -> TargetAllTrees:
		if not self.browser.cdp_url:
			raise ValueError('CDP URL is not set')

		cdp_client = await self._get_cdp_client()

		snapshot_request = cdp_client.send.DOMSnapshot.captureSnapshot(
			params={
				'computedStyles': REQUIRED_COMPUTED_STYLES,
				'includePaintOrder': True,
				'includeDOMRects': True,
				'includeBlendedBackgroundColors': False,
				'includeTextColorOpacities': False,
			},
			session_id=session_id,
		)

		dom_tree_request = cdp_client.send.DOM.getDocument(params={'depth': -1, 'pierce': True}, session_id=session_id)

		ax_tree_request = self._get_ax_tree_for_all_frames(session_id)

		device_pixel_ratio_request = self._get_viewport_ratio(session_id)

		start = time.time()
		snapshot, dom_tree, ax_tree, device_pixel_ratio = await asyncio.gather(
			snapshot_request, dom_tree_request, ax_tree_request, device_pixel_ratio_request
		)
		end = time.time()
		cdp_timing = {'cdp_calls_total': end - start}
		print(f'Time taken to get dom tree: {end - start} seconds')

		return TargetAllTrees(
			snapshot=snapshot,
			dom_tree=dom_tree,
			ax_tree=ax_tree,
			device_pixel_ratio=device_pixel_ratio,
			cdp_timing=cdp_timing,
		)

	async def get_dom_tree(
		self,
		target: TargetInfo,
		initial_html_frames: list[EnhancedDOMTreeNode] | None = None,
		initial_total_frame_offset: DOMRect | None = None,
	) -> EnhancedDOMTreeNode:
		# Get viewport dimensions first for visibility calculation

		session_id = await self._attach_target_activate_domains_get_session_id(target)

		trees = await self._get_all_trees_for_session_id(session_id)

		dom_tree = trees.dom_tree
		ax_tree = trees.ax_tree
		snapshot = trees.snapshot
		device_pixel_ratio = trees.device_pixel_ratio

		ax_tree_lookup: dict[int, AXNode] = {
			ax_node['backendDOMNodeId']: ax_node for ax_node in ax_tree['nodes'] if 'backendDOMNodeId' in ax_node
		}

		enhanced_dom_tree_node_lookup: dict[int, EnhancedDOMTreeNode] = {}
		""" NodeId (NOT backend node id) -> enhanced dom tree node"""  # way to get the parent/content node

		# Parse snapshot data with everything calculated upfront
		snapshot_lookup = build_snapshot_lookup(snapshot, device_pixel_ratio)

		async def _construct_enhanced_node(
			node: Node, html_frames: list[EnhancedDOMTreeNode] | None, total_frame_offset: DOMRect | None
		) -> EnhancedDOMTreeNode:
			"""
			Recursively construct enhanced DOM tree nodes.

			Args:
				node: The DOM node to construct
				html_frames: List of HTML frame nodes encountered so far
				accumulated_iframe_offset: Accumulated coordinate translation from parent iframes (includes scroll corrections)
			"""
			# Initialize lists if not provided
			if html_frames is None:
				html_frames = []

			# to get rid of the pointer references
			if total_frame_offset is None:
				total_frame_offset = DOMRect(x=0.0, y=0.0, width=0.0, height=0.0)
			else:
				total_frame_offset = DOMRect(
					total_frame_offset.x, total_frame_offset.y, total_frame_offset.width, total_frame_offset.height
				)

			# memoize the mf (I don't know if some nodes are duplicated)
			if node['nodeId'] in enhanced_dom_tree_node_lookup:
				return enhanced_dom_tree_node_lookup[node['nodeId']]

			ax_node = ax_tree_lookup.get(node['backendNodeId'])
			if ax_node:
				enhanced_ax_node = self._build_enhanced_ax_node(ax_node)
			else:
				enhanced_ax_node = None

			# To make attributes more readable
			attributes: dict[str, str] | None = None
			if 'attributes' in node and node['attributes']:
				attributes = {}
				for i in range(0, len(node['attributes']), 2):
					attributes[node['attributes'][i]] = node['attributes'][i + 1]

			shadow_root_type = None
			if 'shadowRootType' in node and node['shadowRootType']:
				try:
					shadow_root_type = node['shadowRootType']
				except ValueError:
					pass

			# Get snapshot data and calculate absolute position
			snapshot_data = snapshot_lookup.get(node['backendNodeId'], None)
			absolute_position = None
			if snapshot_data and snapshot_data.bounds:
				absolute_position = DOMRect(
					x=snapshot_data.bounds.x + total_frame_offset.x,
					y=snapshot_data.bounds.y + total_frame_offset.y,
					width=snapshot_data.bounds.width,
					height=snapshot_data.bounds.height,
				)

			dom_tree_node = EnhancedDOMTreeNode(
				node_id=node['nodeId'],
				backend_node_id=node['backendNodeId'],
				node_type=NodeType(node['nodeType']),
				node_name=node['nodeName'],
				node_value=node['nodeValue'],
				attributes=attributes or {},
				is_scrollable=node.get('isScrollable', None),
				frame_id=node.get('frameId', None),
				content_document=None,
				shadow_root_type=shadow_root_type,
				shadow_roots=None,
				parent_node=None,
				children_nodes=None,
				ax_node=enhanced_ax_node,
				snapshot_node=snapshot_data,
				is_visible=None,
				absolute_position=absolute_position,
			)

			enhanced_dom_tree_node_lookup[node['nodeId']] = dom_tree_node

			if 'parentId' in node and node['parentId']:
				dom_tree_node.parent_node = enhanced_dom_tree_node_lookup[
					node['parentId']
				]  # parents should always be in the lookup

			# Check if this is an HTML frame node and add it to the list
			updated_html_frames = html_frames.copy()
			if node['nodeType'] == NodeType.ELEMENT_NODE.value and node['nodeName'] == 'HTML' and node.get('frameId') is not None:
				updated_html_frames.append(dom_tree_node)

				# and adjust the total frame offset by scroll
				if snapshot_data and snapshot_data.scrollRects:
					total_frame_offset.x -= snapshot_data.scrollRects.x
					total_frame_offset.y -= snapshot_data.scrollRects.y

			# Calculate new iframe offset for content documents, accounting for iframe scroll
			if node['nodeName'].upper() == 'IFRAME' and snapshot_data and snapshot_data.bounds:
				if snapshot_data.bounds:
					updated_html_frames.append(dom_tree_node)

					total_frame_offset.x += snapshot_data.bounds.x
					total_frame_offset.y += snapshot_data.bounds.y

			if 'contentDocument' in node and node['contentDocument']:
				dom_tree_node.content_document = await _construct_enhanced_node(
					node['contentDocument'], updated_html_frames, total_frame_offset
				)
				dom_tree_node.content_document.parent_node = dom_tree_node
				# forcefully set the parent node to the content document node (helps traverse the tree)

			if 'shadowRoots' in node and node['shadowRoots']:
				dom_tree_node.shadow_roots = []
				for shadow_root in node['shadowRoots']:
					shadow_root_node = await _construct_enhanced_node(shadow_root, updated_html_frames, total_frame_offset)
					# forcefully set the parent node to the shadow root node (helps traverse the tree)
					shadow_root_node.parent_node = dom_tree_node
					dom_tree_node.shadow_roots.append(shadow_root_node)

			if 'children' in node and node['children']:
				dom_tree_node.children_nodes = []
				for child in node['children']:
					dom_tree_node.children_nodes.append(
						await _construct_enhanced_node(child, updated_html_frames, total_frame_offset)
					)

			# Set visibility using the collected HTML frames
			dom_tree_node.is_visible = self.is_element_visible_according_to_all_parents(dom_tree_node, updated_html_frames)

			# handle cross origin iframe (just recursively call the main function with the proper target if it exists in iframes)
			# only do this if the iframe is visible (otherwise it's not worth it)

			if (
				# TODO: hacky way to disable cross origin iframes for now
				ENABLE_CROSS_ORIGIN_IFRAMES and node['nodeName'].upper() == 'IFRAME' and node.get('contentDocument', None) is None
			):  # None meaning there is no content
				targets = await self._get_targets_for_current_page()
				iframe_document_target = next(
					(iframe for iframe in targets.iframe_sessions if iframe.get('targetId') == node.get('frameId', None)), None
				)
				# if target actually exists in one of the frames, just recursively build the dom tree for it
				if iframe_document_target:
					print(f'🔍 Getting content document for iframe {node.get("frameId", None)}')
					content_document = await self.get_dom_tree(
						iframe_document_target,
						# TODO: experiment with this values -> not sure whether the whole cross origin iframe should be ALWAYS included as soon as some part of it is visible or not.
						# Current config: if the cross origin iframe is AT ALL visible, then just include everything inside of it!
						# initial_html_frames=updated_html_frames,
						initial_total_frame_offset=total_frame_offset,
					)

					dom_tree_node.content_document = content_document
					dom_tree_node.content_document.parent_node = dom_tree_node

			return dom_tree_node

		enhanced_dom_tree_node = await _construct_enhanced_node(dom_tree['root'], initial_html_frames, initial_total_frame_offset)

		return enhanced_dom_tree_node

	async def get_serialized_dom_tree(
		self, previous_cached_state: SerializedDOMState | None = None
	) -> tuple[SerializedDOMState, dict[str, float]]:
		"""Get the serialized DOM tree representation for LLM consumption.

		TODO: this is a bit of a hack, we should probably have a better way to do this
		"""

		page_session_info = await self._get_targets_for_current_page()
		enhanced_dom_tree = await self.get_dom_tree(page_session_info.page_session)

		start = time.time()
		serialized_dom_state, serializer_timing = DOMTreeSerializer(
			enhanced_dom_tree, previous_cached_state
		).serialize_accessible_elements()

		end = time.time()
		serialize_total_timing = {'serialize_dom_tree_total': end - start}
		print(f'Time taken to serialize dom tree: {end - start} seconds')

		# Combine all timing info
		all_timing = {**serializer_timing, **serialize_total_timing}

		return serialized_dom_state, all_timing<|MERGE_RESOLUTION|>--- conflicted
+++ resolved
@@ -1,4 +1,5 @@
 import asyncio
+import logging
 import time
 from typing import TYPE_CHECKING
 
@@ -24,11 +25,6 @@
 	SerializedDOMState,
 	TargetAllTrees,
 )
-<<<<<<< HEAD
-=======
-from browser_use.observability import observe_debug
-from browser_use.utils import is_new_tab_page, time_execution_async
->>>>>>> 9b882faa
 
 if TYPE_CHECKING:
 	from browser_use.browser.session import BrowserSession
@@ -48,14 +44,15 @@
 	TODO: currently we start a new websocket connection PER STEP, we should definitely keep this persistent
 	"""
 
-	def __init__(self, browser: 'BrowserSession', page: 'Page'):
+	logger: logging.Logger
+
+	def __init__(self, browser: 'BrowserSession', page: 'Page', logger: logging.Logger | None = None):
 		self.browser = browser
 		self.page = page
 
 		self.cdp_client: CDPClient | None = None
 		# self.playwright_page_to_session_id_store: dict[str, str] = {}
 
-<<<<<<< HEAD
 		self.target_to_session_id_cache: dict[str, str] = {}
 
 	async def _get_cdp_client(self) -> CDPClient:
@@ -121,61 +118,6 @@
 
 	async def _attach_target_activate_domains_get_session_id(self, target: TargetInfo) -> str:
 		"""This function is cached, so go crazy"""
-=======
-	# region - Clickable elements
-	@observe_debug(ignore_input=True, ignore_output=True, name='get_clickable_elements')
-	@time_execution_async('--get_clickable_elements')
-	async def get_clickable_elements(
-		self,
-		highlight_elements: bool = True,
-		focus_element: int = -1,
-		viewport_expansion: int = 0,
-	) -> DOMState:
-		element_tree, selector_map = await self._build_dom_tree(highlight_elements, focus_element, viewport_expansion)
-		return DOMState(element_tree=element_tree, selector_map=selector_map)
-
-	@time_execution_async('--get_cross_origin_iframes')
-	async def get_cross_origin_iframes(self) -> list[str]:
-		# invisible cross-origin iframes are used for ads and tracking, dont open those
-		hidden_frame_urls = await self.page.locator('iframe').filter(visible=False).evaluate_all('e => e.map(e => e.src)')
-
-		is_ad_url = lambda url: any(
-			domain in urlparse(url).netloc for domain in ('doubleclick.net', 'adroll.com', 'googletagmanager.com')
-		)
-
-		return [
-			frame.url
-			for frame in self.page.frames
-			if urlparse(frame.url).netloc  # exclude data:urls and new tab pages
-			and urlparse(frame.url).netloc != urlparse(self.page.url).netloc  # exclude same-origin iframes
-			and frame.url not in hidden_frame_urls  # exclude hidden frames
-			and not is_ad_url(frame.url)  # exclude most common ad network tracker frame URLs
-		]
-
-	@time_execution_async('--build_dom_tree')
-	async def _build_dom_tree(
-		self,
-		highlight_elements: bool,
-		focus_element: int,
-		viewport_expansion: int,
-	) -> tuple[DOMElementNode, SelectorMap]:
-		if await self.page.evaluate('1+1') != 2:
-			raise ValueError('The page cannot evaluate javascript code properly')
-
-		if is_new_tab_page(self.page.url) or self.page.url.startswith('chrome://'):
-			# short-circuit if the page is a new empty tab or chrome:// page for speed, no need to inject buildDomTree.js
-			return (
-				DOMElementNode(
-					tag_name='body',
-					xpath='',
-					attributes={},
-					children=[],
-					is_visible=False,
-					parent=None,
-				),
-				{},
-			)
->>>>>>> 9b882faa
 
 		cdp_client = await self._get_cdp_client()
 
