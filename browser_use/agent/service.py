import asyncio
import gc
import inspect
import json
import logging
import os
import re
import sys
import time
from collections.abc import Awaitable, Callable
from pathlib import Path
from typing import Any, Generic, TypeVar

from dotenv import load_dotenv

from browser_use.browser.session import DEFAULT_BROWSER_PROFILE

load_dotenv()

from langchain_core.language_models.chat_models import BaseChatModel
from langchain_core.messages import (
	BaseMessage,
	HumanMessage,
	SystemMessage,
)
from playwright.async_api import Browser, BrowserContext
from pydantic import BaseModel, ValidationError

from browser_use.agent.gif import create_history_gif
from browser_use.agent.memory import Memory, MemoryConfig
from browser_use.agent.message_manager.service import MessageManager, MessageManagerSettings
from browser_use.agent.message_manager.utils import (
	convert_input_messages,
	extract_json_from_model_output,
	is_model_without_tool_support,
	save_conversation,
)
from browser_use.agent.prompts import AgentMessagePrompt, PlannerPrompt, SystemPrompt
from browser_use.agent.views import (
	ActionResult,
	AgentError,
	AgentHistory,
	AgentHistoryList,
	AgentOutput,
	AgentSettings,
	AgentState,
	AgentStepInfo,
	BrowserStateHistory,
	StepMetadata,
	ToolCallingMethod,
)
from browser_use.browser import BrowserProfile, BrowserSession

# from lmnr.sdk.decorators import observe
from browser_use.browser.views import BrowserStateSummary
from browser_use.controller.registry.views import ActionModel
from browser_use.controller.service import Controller
from browser_use.dom.history_tree_processor.service import (
	DOMHistoryElement,
	HistoryTreeProcessor,
)
from browser_use.exceptions import LLMException
from browser_use.telemetry.service import ProductTelemetry
from browser_use.telemetry.views import (
	AgentTelemetryEvent,
)
from browser_use.utils import time_execution_async, time_execution_sync

logger = logging.getLogger(__name__)

SKIP_LLM_API_KEY_VERIFICATION = os.environ.get('SKIP_LLM_API_KEY_VERIFICATION', 'false').lower()[0] in 'ty1'


def log_response(response: AgentOutput, registry=None) -> None:
	"""Utility function to log the model's response."""

	if 'Success' in response.current_state.evaluation_previous_goal:
		emoji = '👍'
	elif 'Failed' in response.current_state.evaluation_previous_goal:
		emoji = '⚠️'
	else:
		emoji = '❓'

	logger.info(f'{emoji} Eval: {response.current_state.evaluation_previous_goal}')
	logger.info(f'🧠 Memory: {response.current_state.memory}')
	logger.info(f'🎯 Next goal: {response.current_state.next_goal}')


Context = TypeVar('Context')

AgentHookFunc = Callable[['Agent'], Awaitable[None]]


class Agent(Generic[Context]):
	@time_execution_sync('--init (agent)')
	def __init__(
		self,
		task: str,
		llm: BaseChatModel,
		# Optional parameters
		browser: Browser | None = None,
		browser_context: BrowserContext | None = None,
		browser_profile: BrowserProfile | None = None,
		browser_session: BrowserSession | None = None,
		controller: Controller[Context] = Controller(),
		# Initial agent run parameters
		sensitive_data: dict[str, str | dict[str, str]] | None = None,
		initial_actions: list[dict[str, dict[str, Any]]] | None = None,
		# Cloud Callbacks
		register_new_step_callback: (
			Callable[['BrowserStateSummary', 'AgentOutput', int], None]  # Sync callback
			| Callable[['BrowserStateSummary', 'AgentOutput', int], Awaitable[None]]  # Async callback
			| None
		) = None,
		register_done_callback: (
			Callable[['AgentHistoryList'], Awaitable[None]]  # Async Callback
			| Callable[['AgentHistoryList'], None]  # Sync Callback
			| None
		) = None,
		register_external_agent_status_raise_error_callback: Callable[[], Awaitable[bool]] | None = None,
		# Agent settings
		use_vision: bool = True,
		use_vision_for_planner: bool = False,
		save_conversation_path: str | None = None,
		save_conversation_path_encoding: str | None = 'utf-8',
		max_failures: int = 3,
		retry_delay: int = 10,
		override_system_message: str | None = None,
		extend_system_message: str | None = None,
		max_input_tokens: int = 128000,
		validate_output: bool = False,
		message_context: str | None = None,
		generate_gif: bool | str = False,
		available_file_paths: list[str] | None = None,
		include_attributes: list[str] = [
			'title',
			'type',
			'name',
			'role',
			'aria-label',
			'placeholder',
			'value',
			'alt',
			'aria-expanded',
			'data-date-format',
		],
		max_actions_per_step: int = 10,
		tool_calling_method: ToolCallingMethod | None = 'auto',
		page_extraction_llm: BaseChatModel | None = None,
		planner_llm: BaseChatModel | None = None,
		planner_interval: int = 1,  # Run planner every N steps
		is_planner_reasoning: bool = False,
		extend_planner_system_message: str | None = None,
		injected_agent_state: AgentState | None = None,
		context: Context | None = None,
		save_playwright_script_path: str | None = None,
		enable_memory: bool = True,
		memory_config: MemoryConfig | None = None,
		source: str | None = None,
	):
		if page_extraction_llm is None:
			page_extraction_llm = llm

		# Core components
		self.task = task
		self.llm = llm
		self.controller = controller
		self.sensitive_data = sensitive_data

		self.settings = AgentSettings(
			use_vision=use_vision,
			use_vision_for_planner=use_vision_for_planner,
			save_conversation_path=save_conversation_path,
			save_conversation_path_encoding=save_conversation_path_encoding,
			max_failures=max_failures,
			retry_delay=retry_delay,
			override_system_message=override_system_message,
			extend_system_message=extend_system_message,
			max_input_tokens=max_input_tokens,
			validate_output=validate_output,
			message_context=message_context,
			generate_gif=generate_gif,
			available_file_paths=available_file_paths,
			include_attributes=include_attributes,
			max_actions_per_step=max_actions_per_step,
			tool_calling_method=tool_calling_method,
			page_extraction_llm=page_extraction_llm,
			planner_llm=planner_llm,
			planner_interval=planner_interval,
			is_planner_reasoning=is_planner_reasoning,
			save_playwright_script_path=save_playwright_script_path,
			extend_planner_system_message=extend_planner_system_message,
		)

		# Memory settings
		self.enable_memory = enable_memory
		self.memory_config = memory_config

		# Initialize state
		self.state = injected_agent_state or AgentState()

		# Action setup
		self._setup_action_models()
		self._set_browser_use_version_and_source(source)
		self.initial_actions = self._convert_initial_actions(initial_actions) if initial_actions else None

		# Model setup
		self._set_model_names()

		# Verify we can connect to the LLM and setup the tool calling method
		self._verify_and_setup_llm()

		# Handle users trying to use use_vision=True with DeepSeek models
		if 'deepseek' in self.model_name.lower():
			logger.warning('⚠️ DeepSeek models do not support use_vision=True yet. Setting use_vision=False for now...')
			self.settings.use_vision = False
		if 'deepseek' in (self.planner_model_name or '').lower():
			logger.warning(
				'⚠️ DeepSeek models do not support use_vision=True yet. Setting use_vision_for_planner=False for now...'
			)
			self.settings.use_vision_for_planner = False
		# Handle users trying to use use_vision=True with XAI models
		if 'grok' in self.model_name.lower():
			logger.warning('⚠️ XAI models do not support use_vision=True yet. Setting use_vision=False for now...')
			self.settings.use_vision = False
		if 'grok' in (self.planner_model_name or '').lower():
			logger.warning('⚠️ XAI models do not support use_vision=True yet. Setting use_vision_for_planner=False for now...')
			self.settings.use_vision_for_planner = False

		logger.info(
			f'🧠 Starting a browser-use agent {self.version} with base_model={self.model_name}'
			f'{" +tools" if self.tool_calling_method == "function_calling" else ""}'
			f'{" +rawtools" if self.tool_calling_method == "raw" else ""}'
			f'{" +vision" if self.settings.use_vision else ""}'
			f'{" +memory" if self.enable_memory else ""}'
			f' extraction_model={getattr(self.settings.page_extraction_llm, "model_name", None)}'
			f'{f" planner_model={self.planner_model_name}" if self.planner_model_name else ""}'
			f'{" +reasoning" if self.settings.is_planner_reasoning else ""}'
			f'{" +vision" if self.settings.use_vision_for_planner else ""} '
		)

		# Initialize available actions for system prompt (only non-filtered actions)
		# These will be used for the system prompt to maintain caching
		self.unfiltered_actions = self.controller.registry.get_prompt_description()

		self.settings.message_context = self._set_message_context()

		# Initialize message manager with state
		# Initial system prompt with all actions - will be updated during each step
		self._message_manager = MessageManager(
			task=task,
			system_message=SystemPrompt(
				action_description=self.unfiltered_actions,
				max_actions_per_step=self.settings.max_actions_per_step,
				override_system_message=override_system_message,
				extend_system_message=extend_system_message,
			).get_system_message(),
			settings=MessageManagerSettings(
				max_input_tokens=self.settings.max_input_tokens,
				include_attributes=self.settings.include_attributes,
				message_context=self.settings.message_context,
				sensitive_data=sensitive_data,
				available_file_paths=self.settings.available_file_paths,
			),
			state=self.state.message_manager_state,
		)

		if self.enable_memory:
			try:
				# Initialize memory
				self.memory = Memory(
					message_manager=self._message_manager,
					llm=self.llm,
					config=self.memory_config,
				)
			except ImportError:
				logger.warning(
					'⚠️ Agent(enable_memory=True) is set but missing some required packages, install and re-run to use memory features: pip install browser-use[memory]'
				)
				self.memory = None
				self.enable_memory = False
		else:
			self.memory = None

		# Browser setup
		assert not (browser_session and browser_profile), 'Cannot provide both browser_session and browser_profile'
		assert not (browser_session and browser), 'Cannot provide both browser_session and browser'
		assert not (browser_profile and browser), 'Cannot provide both browser_profile and browser'
		assert not (browser_profile and browser_context), 'Cannot provide both browser_profile and browser_context'
		assert not (browser and browser_context), 'Cannot provide both browser and browser_context'
		assert not (browser_session and browser_context), 'Cannot provide both browser_session and browser_context'
		browser_profile = browser_profile or DEFAULT_BROWSER_PROFILE
		self.browser_session = browser_session or BrowserSession(
			profile=browser_profile, browser=browser, browser_context=browser_context
		)

		if self.sensitive_data:
			# Check if sensitive_data has domain-specific credentials
			has_domain_specific_credentials = any(isinstance(v, dict) for v in self.sensitive_data.values())

			# If no allowed_domains are configured, show a security warning
			if not self.browser_profile.allowed_domains:
				logger.error(
					'⚠️⚠️⚠️ Agent(sensitive_data=••••••••) was provided but BrowserSession(allowed_domains=[...]) is not locked down! ⚠️⚠️⚠️\n'
					'          ☠️ If the agent visits a malicious website and encounters a prompt-injection attack, your sensitive_data may be exposed!\n\n'
					'             https://docs.browser-use.com/customize/browser-settings#restrict-urls\n'
					'Waiting 10 seconds before continuing... Press [Ctrl+C] to abort.'
				)
				if sys.stdin.isatty():
					try:
						time.sleep(10)
					except KeyboardInterrupt:
						print(
							'\n\n 🛑 Exiting now... set BrowserSession(allowed_domains=["example.com", "example.org"]) to only domains you trust to see your sensitive_data.'
						)
						sys.exit(0)
				else:
					pass  # no point waiting if we're not in an interactive shell
				logger.warning('‼️ Continuing with insecure settings for now... but this will become a hard error in the future!')

			# If we're using domain-specific credentials, validate domain patterns
			elif has_domain_specific_credentials:
				# For domain-specific format, ensure all domain patterns are included in allowed_domains
				domain_patterns = [k for k, v in self.sensitive_data.items() if isinstance(v, dict)]

				# Validate each domain pattern against allowed_domains
				for domain_pattern in domain_patterns:
					is_allowed = False
					for allowed_domain in self.browser_profile.allowed_domains:
						# Special cases that don't require URL matching
						if domain_pattern == allowed_domain or allowed_domain == '*':
							is_allowed = True
							break

						# Need to create example URLs to compare the patterns
						# Extract the domain parts, ignoring scheme
						pattern_domain = domain_pattern.split('://')[-1] if '://' in domain_pattern else domain_pattern
						allowed_domain_part = allowed_domain.split('://')[-1] if '://' in allowed_domain else allowed_domain

						# Check if pattern is covered by an allowed domain
						# Example: "google.com" is covered by "*.google.com"
						if pattern_domain == allowed_domain_part or (
							allowed_domain_part.startswith('*.')
							and (
								pattern_domain == allowed_domain_part[2:]
								or pattern_domain.endswith('.' + allowed_domain_part[2:])
							)
						):
							is_allowed = True
							break

					if not is_allowed:
						logger.warning(
							f'⚠️ Domain pattern "{domain_pattern}" in sensitive_data is not covered by any pattern in allowed_domains={self.browser_profile.allowed_domains}\n'
							f'   This may be a security risk as credentials could be used on unintended domains.'
						)

		# Callbacks
		self.register_new_step_callback = register_new_step_callback
		self.register_done_callback = register_done_callback
		self.register_external_agent_status_raise_error_callback = register_external_agent_status_raise_error_callback

		# Context
		self.context: Context | None = context

		# Telemetry
		self.telemetry = ProductTelemetry()

		if self.settings.save_conversation_path:
			logger.info(f'Saving conversation to {self.settings.save_conversation_path}')
		self._external_pause_event = asyncio.Event()
		self._external_pause_event.set()

	@property
	def browser(self) -> Browser:
		return self.browser_session.browser

	@property
	def browser_context(self) -> BrowserContext:
		return self.browser_session.browser_context

	@property
	def browser_profile(self) -> BrowserProfile:
		return self.browser_session.browser_profile

	def _set_message_context(self) -> str | None:
		if self.tool_calling_method == 'raw':
			# For raw tool calling, only include actions with no filters initially
			if self.settings.message_context:
				self.settings.message_context += f'\n\nAvailable actions: {self.unfiltered_actions}'
			else:
				self.settings.message_context = f'Available actions: {self.unfiltered_actions}'
		return self.settings.message_context

	def _set_browser_use_version_and_source(self, source_override: str | None = None) -> None:
		"""Get the version and source of the browser-use package (git or pip in a nutshell)"""
		try:
			# First check for repository-specific files
			repo_files = ['.git', 'README.md', 'docs', 'examples']
			package_root = Path(__file__).parent.parent.parent

			# If all of these files/dirs exist, it's likely from git
			if all(Path(package_root / file).exists() for file in repo_files):
				try:
					import subprocess

					version = subprocess.check_output(['git', 'describe', '--tags']).decode('utf-8').strip()
				except Exception:
					version = 'unknown'
				source = 'git'
			else:
				# If no repo files found, try getting version from pip
				from importlib.metadata import version

				version = version('browser-use')
				source = 'pip'
		except Exception:
			version = 'unknown'
			source = 'unknown'
		if source_override is not None:
			source = source_override
		logger.debug(f'Version: {version}, Source: {source}')
		self.version = version
		self.source = source

	def _set_model_names(self) -> None:
		self.chat_model_library = self.llm.__class__.__name__
		self.model_name = 'Unknown'
		if hasattr(self.llm, 'model_name'):
			model = self.llm.model_name  # type: ignore
			self.model_name = model if model is not None else 'Unknown'
		elif hasattr(self.llm, 'model'):
			model = self.llm.model  # type: ignore
			self.model_name = model if model is not None else 'Unknown'

		if self.settings.planner_llm:
			if hasattr(self.settings.planner_llm, 'model_name'):
				self.planner_model_name = self.settings.planner_llm.model_name  # type: ignore
			elif hasattr(self.settings.planner_llm, 'model'):
				self.planner_model_name = self.settings.planner_llm.model  # type: ignore
			else:
				self.planner_model_name = 'Unknown'
		else:
			self.planner_model_name = None

	def _setup_action_models(self) -> None:
		"""Setup dynamic action models from controller's registry"""
		# Initially only include actions with no filters
		self.ActionModel = self.controller.registry.create_action_model()
		# Create output model with the dynamic actions
		self.AgentOutput = AgentOutput.type_with_custom_actions(self.ActionModel)

		# used to force the done action when max_steps is reached
		self.DoneActionModel = self.controller.registry.create_action_model(include_actions=['done'])
		self.DoneAgentOutput = AgentOutput.type_with_custom_actions(self.DoneActionModel)

<<<<<<< HEAD
	def _test_tool_calling_method(self, method: str) -> bool:
		"""Test if a specific tool calling method works with the current LLM."""
		try:
			# Test configuration
			CAPITAL_QUESTION = 'What is the capital of France? Respond with just the city name in lowercase.'
			EXPECTED_ANSWER = 'paris'

			class CapitalResponse(BaseModel):
				"""Response model for capital city question"""

				answer: str  # The name of the capital city in lowercase

			def is_valid_raw_response(response, expected_answer: str) -> bool:
				"""
				Cleans and validates a raw JSON response string against an expected answer.
				"""
				content = getattr(response, 'content', '').strip()
				logger.debug(f'Raw response content: {content}')

				# Remove surrounding markdown code blocks if present
				if content.startswith('```json') and content.endswith('```'):
					content = content[7:-3].strip()
				elif content.startswith('```') and content.endswith('```'):
					content = content[3:-3].strip()

				# Attempt to parse and validate the answer
				try:
					result = json.loads(content)
					answer = str(result.get('answer', '')).strip().lower().strip(' .')

					if expected_answer.lower() not in answer:
						logger.debug(f"Validation failed: expected '{expected_answer}', got '{answer}'")
						return False

					return True

				except (json.JSONDecodeError, AttributeError, TypeError) as e:
					logger.debug(f'Failed to parse JSON content: {e}')
					return False

			if method == 'raw':
				# For raw mode, test JSON response format
				test_prompt = f"""{CAPITAL_QUESTION}
					Respond with a JSON object like: {{"answer": "city_name_in_lowercase"}}"""

				response = self.llm.invoke([test_prompt])
				# Basic validation of response
				if not response or not hasattr(response, 'content'):
					return False

				if not is_valid_raw_response(response, EXPECTED_ANSWER):
					return False
				return True

=======
	def _set_tool_calling_method(self) -> ToolCallingMethod | None:
		tool_calling_method = self.settings.tool_calling_method
		if tool_calling_method == 'auto':
			if is_model_without_tool_support(self.model_name):
				return 'raw'
			elif self.chat_model_library == 'ChatGoogleGenerativeAI':
				return None
			elif self.chat_model_library == 'ChatOpenAI':
				return 'function_calling'
			elif self.chat_model_library == 'AzureChatOpenAI':
				# Azure OpenAI API requires 'tools' parameter for GPT-4
				# The error 'content must be either a string or an array' occurs when
				# the API expects a tools array but gets something else
				if 'gpt-4-' in self.model_name.lower():
					return 'tools'
				else:
					return 'function_calling'
>>>>>>> 27ca1693
			else:
				# For other methods, try to use structured output
				structured_llm = self.llm.with_structured_output(CapitalResponse, include_raw=True, method=method)
				response = structured_llm.invoke([HumanMessage(content=CAPITAL_QUESTION)])

				if not response:
					logger.debug(f'Method {method} failed validation: empty response')
					return False

				def extract_parsed(response: Any) -> CapitalResponse | None:
					if isinstance(response, dict):
						return response.get('parsed')
					return getattr(response, 'parsed', None)

				parsed = extract_parsed(response)

				if not isinstance(parsed, CapitalResponse):
					logger.debug(f'Method {method} failed validation: parsed is not CapitalResponse')
					return False

				if EXPECTED_ANSWER not in parsed.answer.lower():
					logger.debug(f'Method {method} failed validation: expected answer not in response')
					return False
				return True

		except Exception as e:
			logger.debug(f"Tool calling method '{method}' test failed: {str(e)}")
			return False

	def _detect_best_tool_calling_method(self) -> str | None:
		"""Detect the best supported tool calling method by testing each one."""
		# Order of preference for tool calling methods
		methods_to_try = [
			'function_calling',  # Most capable and efficient
			'tools',  # Works with some models that don't support function_calling
			'json_mode',  # More basic structured output
			'raw',  # Fallback - no tool calling support
		]

		for method in methods_to_try:
			logger.debug(f'Testing tool calling method: {method}')
			if self._test_tool_calling_method(method):
				# if we found the method which means api is verified.
				self.llm._verified_api_keys = True
				logger.info(f'Selected tool calling method: {method}')
				return method

		# If we get here, no methods worked
		raise ConnectionError('Failed to connect to LLM. Please check your API key and network connection.')

	def _set_tool_calling_method(self) -> str | None:
		"""Determine the best tool calling method to use with the current LLM."""
		# If a specific method is set, use it
		if self.settings.tool_calling_method != 'auto':
			if not self._test_tool_calling_method(self.settings.tool_calling_method):
				if self.settings.tool_calling_method == 'raw':
					# if raw failed means error in API key or network connection
					raise ConnectionError('Failed to connect to LLM. Please check your API key and network connection.')
				else:
					raise RuntimeError(
						f"Configured tool calling method '{self.settings.tool_calling_method}' "
						'is not supported by the current LLM.'
					)
			return self.settings.tool_calling_method

		# For models known to not support tool calling, use raw mode
		if is_model_without_tool_support(self.model_name):
			fallback_method = 'raw'
			if not self._test_tool_calling_method(fallback_method):
				# if raw failed means error in API key or network connection
				raise ConnectionError('Failed to connect to LLM. Please check your API key and network connection.')
			logger.debug('Model is known to not support tool calling, using raw mode')
			return fallback_method

		# Auto-detect the best method
		return self._detect_best_tool_calling_method()

	def add_new_task(self, new_task: str) -> None:
		self._message_manager.add_new_task(new_task)

	async def _raise_if_stopped_or_paused(self) -> None:
		"""Utility function that raises an InterruptedError if the agent is stopped or paused."""

		if self.register_external_agent_status_raise_error_callback:
			if await self.register_external_agent_status_raise_error_callback():
				raise InterruptedError

		if self.state.stopped or self.state.paused:
			# logger.debug('Agent paused after getting state')
			raise InterruptedError

	# @observe(name='agent.step', ignore_output=True, ignore_input=True)
	@time_execution_async('--step (agent)')
	async def step(self, step_info: AgentStepInfo | None = None) -> None:
		"""Execute one step of the task"""
		browser_state_summary = None
		model_output = None
		result: list[ActionResult] = []
		step_start_time = time.time()
		tokens = 0

		try:
			browser_state_summary = await self.browser_session.get_state_summary(cache_clickable_elements_hashes=True)
			current_page = await self.browser_session.get_current_page()

			self._log_step_context(current_page, browser_state_summary)

			# generate procedural memory if needed
			if self.enable_memory and self.memory and self.state.n_steps % self.memory.config.memory_interval == 0:
				self.memory.create_procedural_memory(self.state.n_steps)

			await self._raise_if_stopped_or_paused()

			# Update action models with page-specific actions
			await self._update_action_models_for_page(current_page)

			# Get page-specific filtered actions
			page_filtered_actions = self.controller.registry.get_prompt_description(current_page)

			# If there are page-specific actions, add them as a special message for this step only
			if page_filtered_actions:
				page_action_message = f'For this page, these additional actions are available:\n{page_filtered_actions}'
				self._message_manager._add_message_with_tokens(HumanMessage(content=page_action_message))

			# If using raw tool calling method, we need to update the message context with new actions
			if self.tool_calling_method == 'raw':
				# For raw tool calling, get all non-filtered actions plus the page-filtered ones
				all_unfiltered_actions = self.controller.registry.get_prompt_description()
				all_actions = all_unfiltered_actions
				if page_filtered_actions:
					all_actions += '\n' + page_filtered_actions

				context_lines = (self._message_manager.settings.message_context or '').split('\n')
				non_action_lines = [line for line in context_lines if not line.startswith('Available actions:')]
				updated_context = '\n'.join(non_action_lines)
				if updated_context:
					updated_context += f'\n\nAvailable actions: {all_actions}'
				else:
					updated_context = f'Available actions: {all_actions}'
				self._message_manager.settings.message_context = updated_context

			self._message_manager.add_state_message(
				browser_state_summary=browser_state_summary,
				result=self.state.last_result,
				step_info=step_info,
				use_vision=self.settings.use_vision,
			)

			# Run planner at specified intervals if planner is configured
			if self.settings.planner_llm and self.state.n_steps % self.settings.planner_interval == 0:
				plan = await self._run_planner()
				# add plan before last state message
				self._message_manager.add_plan(plan, position=-1)

			if step_info and step_info.is_last_step():
				# Add last step warning if needed
				msg = 'Now comes your last step. Use only the "done" action now. No other actions - so here your action sequence must have length 1.'
				msg += '\nIf the task is not yet fully finished as requested by the user, set success in "done" to false! E.g. if not all steps are fully completed.'
				msg += '\nIf the task is fully finished, set success in "done" to true.'
				msg += '\nInclude everything you found out for the ultimate task in the done text.'
				logger.info('Last step finishing up')
				self._message_manager._add_message_with_tokens(HumanMessage(content=msg))
				self.AgentOutput = self.DoneAgentOutput

			input_messages = self._message_manager.get_messages()
			tokens = self._message_manager.state.history.current_tokens

			try:
				model_output = await self.get_next_action(input_messages)
				if (
					not model_output.action
					or not isinstance(model_output.action, list)
					or all(action.model_dump() == {} for action in model_output.action)
				):
					logger.warning('Model returned empty action. Retrying...')

					clarification_message = HumanMessage(
						content='You forgot to return an action. Please respond only with a valid JSON action according to the expected format.'
					)

					retry_messages = input_messages + [clarification_message]
					model_output = await self.get_next_action(retry_messages)

					if not model_output.action or all(action.model_dump() == {} for action in model_output.action):
						logger.warning('Model still returned empty after retry. Inserting safe noop action.')
						action_instance = self.ActionModel(
							done={
								'success': False,
								'text': 'No next action returned by LLM!',
							}
						)
						model_output.action = [action_instance]

				# Check again for paused/stopped state after getting model output
				await self._raise_if_stopped_or_paused()

				self.state.n_steps += 1

				if self.register_new_step_callback:
					if inspect.iscoroutinefunction(self.register_new_step_callback):
						await self.register_new_step_callback(browser_state_summary, model_output, self.state.n_steps)
					else:
						self.register_new_step_callback(browser_state_summary, model_output, self.state.n_steps)
				if self.settings.save_conversation_path:
					target = self.settings.save_conversation_path + f'_{self.state.n_steps}.txt'
					save_conversation(input_messages, model_output, target, self.settings.save_conversation_path_encoding)

				self._message_manager._remove_last_state_message()  # we dont want the whole state in the chat history

				# check again if Ctrl+C was pressed before we commit the output to history
				await self._raise_if_stopped_or_paused()

				self._message_manager.add_model_output(model_output)
			except asyncio.CancelledError:
				# Task was cancelled due to Ctrl+C
				self._message_manager._remove_last_state_message()
				raise InterruptedError('Model query cancelled by user')
			except InterruptedError:
				# Agent was paused during get_next_action
				self._message_manager._remove_last_state_message()
				raise  # Re-raise to be caught by the outer try/except
			except Exception as e:
				# model call failed, remove last state message from history
				self._message_manager._remove_last_state_message()
				raise e

			result: list[ActionResult] = await self.multi_act(model_output.action)

			self.state.last_result = result

			if len(result) > 0 and result[-1].is_done:
				logger.info(f'📄 Result: {result[-1].extracted_content}')

			self.state.consecutive_failures = 0

		except InterruptedError:
			# logger.debug('Agent paused')
			self.state.last_result = [
				ActionResult(
					error='The agent was paused mid-step - the last action might need to be repeated', include_in_memory=False
				)
			]
			return
		except asyncio.CancelledError:
			# Directly handle the case where the step is cancelled at a higher level
			# logger.debug('Task cancelled - agent was paused with Ctrl+C')
			self.state.last_result = [ActionResult(error='The agent was paused with Ctrl+C', include_in_memory=False)]
			raise InterruptedError('Step cancelled by user')
		except Exception as e:
			result = await self._handle_step_error(e)
			self.state.last_result = result

		finally:
			step_end_time = time.time()
			if not result:
				return

			if browser_state_summary:
				metadata = StepMetadata(
					step_number=self.state.n_steps,
					step_start_time=step_start_time,
					step_end_time=step_end_time,
					input_tokens=tokens,
				)
				self._make_history_item(model_output, browser_state_summary, result, metadata)

			# Log step completion summary
			self._log_step_completion_summary(step_start_time, result)

	@time_execution_async('--handle_step_error (agent)')
	async def _handle_step_error(self, error: Exception) -> list[ActionResult]:
		"""Handle all types of errors that can occur during a step"""
		include_trace = logger.isEnabledFor(logging.DEBUG)
		error_msg = AgentError.format_error(error, include_trace=include_trace)
		prefix = f'❌ Result failed {self.state.consecutive_failures + 1}/{self.settings.max_failures} times:\n '
		self.state.consecutive_failures += 1

		if 'Browser closed' in error_msg:
			logger.error('❌  Browser is closed or disconnected, unable to proceed')
			return [ActionResult(error='Browser closed or disconnected, unable to proceed', include_in_memory=False)]

		if isinstance(error, (ValidationError, ValueError)):
			logger.error(f'{prefix}{error_msg}')
			if 'Max token limit reached' in error_msg:
				# cut tokens from history
				self._message_manager.settings.max_input_tokens = self.settings.max_input_tokens - 500
				logger.info(
					f'Cutting tokens from history - new max input tokens: {self._message_manager.settings.max_input_tokens}'
				)
				self._message_manager.cut_messages()
			elif 'Could not parse response' in error_msg:
				# give model a hint how output should look like
				error_msg += '\n\nReturn a valid JSON object with the required fields.'

		else:
			from anthropic import RateLimitError as AnthropicRateLimitError
			from google.api_core.exceptions import ResourceExhausted
			from openai import RateLimitError

			# Define a tuple of rate limit error types for easier maintenance
			RATE_LIMIT_ERRORS = (
				RateLimitError,  # OpenAI
				ResourceExhausted,  # Google
				AnthropicRateLimitError,  # Anthropic
			)

			if isinstance(error, RATE_LIMIT_ERRORS):
				logger.warning(f'{prefix}{error_msg}')
				await asyncio.sleep(self.settings.retry_delay)
			else:
				logger.error(f'{prefix}{error_msg}')

		return [ActionResult(error=error_msg, include_in_memory=True)]

	def _make_history_item(
		self,
		model_output: AgentOutput | None,
		browser_state_summary: BrowserStateSummary,
		result: list[ActionResult],
		metadata: StepMetadata | None = None,
	) -> None:
		"""Create and store history item"""

		if model_output:
			interacted_elements = AgentHistory.get_interacted_element(model_output, browser_state_summary.selector_map)
		else:
			interacted_elements = [None]

		state_history = BrowserStateHistory(
			url=browser_state_summary.url,
			title=browser_state_summary.title,
			tabs=browser_state_summary.tabs,
			interacted_element=interacted_elements,
			screenshot=browser_state_summary.screenshot,
		)

		history_item = AgentHistory(model_output=model_output, result=result, state=state_history, metadata=metadata)

		self.state.history.history.append(history_item)

	THINK_TAGS = re.compile(r'<think>.*?</think>', re.DOTALL)
	STRAY_CLOSE_TAG = re.compile(r'.*?</think>', re.DOTALL)

	def _remove_think_tags(self, text: str) -> str:
		# Step 1: Remove well-formed <think>...</think>
		text = re.sub(self.THINK_TAGS, '', text)
		# Step 2: If there's an unmatched closing tag </think>,
		#         remove everything up to and including that.
		text = re.sub(self.STRAY_CLOSE_TAG, '', text)
		return text.strip()

	def _convert_input_messages(self, input_messages: list[BaseMessage]) -> list[BaseMessage]:
		"""Convert input messages to the correct format"""
		if is_model_without_tool_support(self.model_name):
			return convert_input_messages(input_messages, self.model_name)
		else:
			return input_messages

	@time_execution_async('--get_next_action (agent)')
	async def get_next_action(self, input_messages: list[BaseMessage]) -> AgentOutput:
		"""Get next action from LLM based on current state"""
		input_messages = self._convert_input_messages(input_messages)

		if self.tool_calling_method == 'raw':
			self._log_llm_call_info(input_messages, self.tool_calling_method)
			try:
				output = self.llm.invoke(input_messages)
				response = {'raw': output, 'parsed': None}
			except Exception as e:
				logger.error(f'Failed to invoke model: {str(e)}')
				raise LLMException(401, 'LLM API call failed') from e
			# TODO: currently invoke does not return reasoning_content, we should override invoke
			output.content = self._remove_think_tags(str(output.content))
			try:
				parsed_json = extract_json_from_model_output(output.content)
				parsed = self.AgentOutput(**parsed_json)
				response['parsed'] = parsed
			except (ValueError, ValidationError) as e:
				logger.warning(f'Failed to parse model output: {output} {str(e)}')
				raise ValueError('Could not parse response.')

		elif self.tool_calling_method is None:
			structured_llm = self.llm.with_structured_output(self.AgentOutput, include_raw=True)
			try:
				response: dict[str, Any] = await structured_llm.ainvoke(input_messages)  # type: ignore
				parsed: AgentOutput | None = response['parsed']

			except Exception as e:
				logger.error(f'Failed to invoke model: {str(e)}')
				raise LLMException(401, 'LLM API call failed') from e

		else:
			self._log_llm_call_info(input_messages, self.tool_calling_method)
			structured_llm = self.llm.with_structured_output(self.AgentOutput, include_raw=True, method=self.tool_calling_method)
			response: dict[str, Any] = await structured_llm.ainvoke(input_messages)  # type: ignore

		# Handle tool call responses
		if response.get('parsing_error') and 'raw' in response:
			raw_msg = response['raw']
			if hasattr(raw_msg, 'tool_calls') and raw_msg.tool_calls:
				# Convert tool calls to AgentOutput format

				tool_call = raw_msg.tool_calls[0]  # Take first tool call

				# Create current state
				tool_call_name = tool_call['name']
				tool_call_args = tool_call['args']

				current_state = {
					'page_summary': 'Processing tool call',
					'evaluation_previous_goal': 'Executing action',
					'memory': 'Using tool call',
					'next_goal': f'Execute {tool_call_name}',
				}

				# Create action from tool call
				action = {tool_call_name: tool_call_args}

				parsed = self.AgentOutput(current_state=current_state, action=[self.ActionModel(**action)])
			else:
				parsed = None
		else:
			parsed = response['parsed']

		if not parsed:
			try:
				parsed_json = extract_json_from_model_output(response['raw'].content)
				parsed = self.AgentOutput(**parsed_json)
			except Exception as e:
				logger.warning(f'Failed to parse model output: {response["raw"].content} {str(e)}')
				raise ValueError('Could not parse response.')

		# cut the number of actions to max_actions_per_step if needed
		if len(parsed.action) > self.settings.max_actions_per_step:
			parsed.action = parsed.action[: self.settings.max_actions_per_step]

		if not (hasattr(self.state, 'paused') and (self.state.paused or self.state.stopped)):
			log_response(parsed, self.controller.registry.registry)

		self._log_next_action_summary(parsed)
		return parsed

	def _log_agent_run(self) -> None:
		"""Log the agent run"""
		logger.info(f'🚀 Starting task: {self.task}')

		logger.debug(f'Version: {self.version}, Source: {self.source}')

	def _log_step_context(self, current_page, browser_state_summary) -> None:
		"""Log step context information"""
		url_short = current_page.url[:50] + '...' if len(current_page.url) > 50 else current_page.url
		interactive_count = len(browser_state_summary.selector_map) if browser_state_summary else 0
		logger.info(
			f'📍 Step {self.state.n_steps}: Evaluating page with {interactive_count} interactive elements on: {url_short}'
		)

	def _log_next_action_summary(self, parsed: 'AgentOutput') -> None:
		"""Log a comprehensive summary of the next action(s)"""
		if not (logger.isEnabledFor(logging.DEBUG) and parsed.action):
			return

		action_count = len(parsed.action)

		# Collect action details
		action_details = []
		for i, action in enumerate(parsed.action):
			action_data = action.model_dump(exclude_unset=True)
			action_name = next(iter(action_data.keys())) if action_data else 'unknown'
			action_params = action_data.get(action_name, {}) if action_data else {}

			# Format key parameters concisely
			param_summary = []
			if isinstance(action_params, dict):
				for key, value in action_params.items():
					if key == 'index':
						param_summary.append(f'#{value}')
					elif key == 'text' and isinstance(value, str):
						text_preview = value[:30] + '...' if len(value) > 30 else value
						param_summary.append(f'text="{text_preview}"')
					elif key == 'url':
						param_summary.append(f'url="{value}"')
					elif key == 'success':
						param_summary.append(f'success={value}')
					elif isinstance(value, (str, int, bool)) and len(str(value)) < 20:
						param_summary.append(f'{key}={value}')

			param_str = f'({", ".join(param_summary)})' if param_summary else ''
			action_details.append(f'{action_name}{param_str}')

		# Create summary based on single vs multi-action
		if action_count == 1:
			logger.info(f'⚡️ Decided next action: {action_details[0]}')
		else:
			summary_lines = [f'⚡️ Decided next {action_count} multi-actions:']
			for i, detail in enumerate(action_details):
				summary_lines.append(f'          {i + 1}. {detail}')
			logger.info('\n'.join(summary_lines))

	def _log_step_completion_summary(self, step_start_time: float, result: list[ActionResult]) -> None:
		"""Log step completion summary with action count, timing, and success/failure stats"""
		if not result:
			return

		step_duration = time.time() - step_start_time
		action_count = len(result)

		# Count success and failures
		success_count = sum(1 for r in result if not r.error)
		failure_count = action_count - success_count

		# Format success/failure indicators
		success_indicator = f'✅ {success_count}' if success_count > 0 else ''
		failure_indicator = f'❌ {failure_count}' if failure_count > 0 else ''
		status_parts = [part for part in [success_indicator, failure_indicator] if part]
		status_str = ' | '.join(status_parts) if status_parts else '✅ 0'

		logger.info(f'📍 Step {self.state.n_steps}: Ran {action_count} actions in {step_duration:.2f}s: {status_str}')

	def _log_llm_call_info(self, input_messages: list[BaseMessage], method: str) -> None:
		"""Log comprehensive information about the LLM call being made"""
		# Count messages and check for images
		message_count = len(input_messages)
		total_chars = sum(len(str(msg.content)) for msg in input_messages)
		has_images = any(
			hasattr(msg, 'content')
			and isinstance(msg.content, list)
			and any(isinstance(item, dict) and item.get('type') == 'image_url' for item in msg.content)
			for msg in input_messages
		)
		current_tokens = getattr(self._message_manager.state.history, 'current_tokens', 0)

		# Determine output type
		output_type = 'raw text output' if method == 'raw' else 'structured output + tools'
		image_status = '📷 images' if has_images else 'no images'

		logger.info(
			f'🧠 LLM call: {self.chat_model_library} ({method}) | {message_count} msgs, ~{current_tokens} tokens, {total_chars} chars | {image_status} | {output_type}'
		)

	def _log_agent_event(self, max_steps: int, agent_run_error: str | None = None) -> None:
		"""Sent the agent event for this run to telemetry"""

		# Prepare action_history data correctly
		action_history_data = []
		for item in self.state.history.history:
			if item.model_output and item.model_output.action:
				# Convert each ActionModel in the step to its dictionary representation
				step_actions = [
					action.model_dump(exclude_unset=True)
					for action in item.model_output.action
					if action  # Ensure action is not None if list allows it
				]
				action_history_data.append(step_actions)
			else:
				# Append None or [] if a step had no actions or no model output
				action_history_data.append(None)

		final_res = self.state.history.final_result()
		final_result_str = json.dumps(final_res) if final_res is not None else None

		self.telemetry.capture(
			AgentTelemetryEvent(
				task=self.task,
				model=self.model_name,
				model_provider=self.chat_model_library,
				planner_llm=self.planner_model_name,
				max_steps=max_steps,
				max_actions_per_step=self.settings.max_actions_per_step,
				use_vision=self.settings.use_vision,
				use_validation=self.settings.validate_output,
				version=self.version,
				source=self.source,
				action_errors=self.state.history.errors(),
				action_history=action_history_data,
				urls_visited=self.state.history.urls(),
				steps=self.state.n_steps,
				total_input_tokens=self.state.history.total_input_tokens(),
				total_duration_seconds=self.state.history.total_duration_seconds(),
				success=self.state.history.is_successful(),
				final_result_response=final_result_str,
				error_message=agent_run_error,
			)
		)

	async def take_step(self) -> tuple[bool, bool]:
		"""Take a step

		Returns:
			Tuple[bool, bool]: (is_done, is_valid)
		"""
		await self.step()

		if self.state.history.is_done():
			if self.settings.validate_output:
				if not await self._validate_output():
					return True, False

			await self.log_completion()
			if self.register_done_callback:
				if inspect.iscoroutinefunction(self.register_done_callback):
					await self.register_done_callback(self.state.history)
				else:
					self.register_done_callback(self.state.history)
			return True, True

		return False, False

	# @observe(name='agent.run', ignore_output=True)
	@time_execution_async('--run (agent)')
	async def run(
		self, max_steps: int = 100, on_step_start: AgentHookFunc | None = None, on_step_end: AgentHookFunc | None = None
	) -> AgentHistoryList:
		"""Execute the task with maximum number of steps"""

		loop = asyncio.get_event_loop()
		agent_run_error: str | None = None  # Initialize error tracking variable
		self._force_exit_telemetry_logged = False  # ADDED: Flag for custom telemetry on force exit

		# Set up the  signal handler with callbacks specific to this agent
		from browser_use.utils import SignalHandler

		# Define the custom exit callback function for second CTRL+C
		def on_force_exit_log_telemetry():
			self._log_agent_event(max_steps=max_steps, agent_run_error='SIGINT: Cancelled by user')
			# NEW: Call the flush method on the telemetry instance
			if hasattr(self, 'telemetry') and self.telemetry:
				self.telemetry.flush()
			self._force_exit_telemetry_logged = True  # Set the flag

		signal_handler = SignalHandler(
			loop=loop,
			pause_callback=self.pause,
			resume_callback=self.resume,
			custom_exit_callback=on_force_exit_log_telemetry,  # Pass the new telemetrycallback
			exit_on_second_int=True,
		)
		signal_handler.register()

		try:
			self._log_agent_run()

			# Execute initial actions if provided
			if self.initial_actions:
				result = await self.multi_act(self.initial_actions, check_for_new_elements=False)
				self.state.last_result = result

			for step in range(max_steps):
				# Replace the polling with clean pause-wait
				if self.state.paused:
					await self.wait_until_resumed()
					signal_handler.reset()

				# Check if we should stop due to too many failures
				if self.state.consecutive_failures >= self.settings.max_failures:
					logger.error(f'❌ Stopping due to {self.settings.max_failures} consecutive failures')
					agent_run_error = f'Stopped due to {self.settings.max_failures} consecutive failures'
					break

				# Check control flags before each step
				if self.state.stopped:
					logger.info('🛑 Agent stopped')
					agent_run_error = 'Agent stopped programmatically'
					break

				while self.state.paused:
					await asyncio.sleep(0.2)  # Small delay to prevent CPU spinning
					if self.state.stopped:  # Allow stopping while paused
						agent_run_error = 'Agent stopped programmatically while paused'
						break

				if on_step_start is not None:
					await on_step_start(self)

				step_info = AgentStepInfo(step_number=step, max_steps=max_steps)
				await self.step(step_info)

				if on_step_end is not None:
					await on_step_end(self)

				if self.state.history.is_done():
					if self.settings.validate_output and step < max_steps - 1:
						if not await self._validate_output():
							continue

					await self.log_completion()
					break
			else:
				agent_run_error = 'Failed to complete task in maximum steps'

				self.state.history.history.append(
					AgentHistory(
						model_output=None,
						result=[ActionResult(error=agent_run_error, include_in_memory=True)],
						state=BrowserStateHistory(
							url='',
							title='',
							tabs=[],
							interacted_element=[],
							screenshot=None,
						),
						metadata=None,
					)
				)

				logger.info(f'❌ {agent_run_error}')

			return self.state.history

		except KeyboardInterrupt:
			# Already handled by our signal handler, but catch any direct KeyboardInterrupt as well
			logger.info('Got KeyboardInterrupt during execution, returning current history')
			agent_run_error = 'KeyboardInterrupt'
			return self.state.history

		except Exception as e:
			logger.error(f'Agent run failed with exception: {e}', exc_info=True)
			agent_run_error = str(e)
			raise e

		finally:
			# Unregister signal handlers before cleanup
			signal_handler.unregister()

			if not self._force_exit_telemetry_logged:  # MODIFIED: Check the flag
				try:
					self._log_agent_event(max_steps=max_steps, agent_run_error=agent_run_error)
				except Exception as log_e:  # Catch potential errors during logging itself
					logger.error(f'Failed to log telemetry event: {log_e}', exc_info=True)
			else:
				# ADDED: Info message when custom telemetry for SIGINT was already logged
				logger.info('Telemetry for force exit (SIGINT) was logged by custom exit callback.')

			if self.settings.save_playwright_script_path:
				logger.info(
					f'Agent run finished. Attempting to save Playwright script to: {self.settings.save_playwright_script_path}'
				)
				try:
					# Extract sensitive data keys if sensitive_data is provided
					keys = list(self.sensitive_data.keys()) if self.sensitive_data else None
					# Pass browser and context config to the saving method
					self.state.history.save_as_playwright_script(
						self.settings.save_playwright_script_path,
						sensitive_data_keys=keys,
						browser_profile=self.browser_session.browser_profile,
					)
				except Exception as script_gen_err:
					# Log any error during script generation/saving
					logger.error(f'Failed to save Playwright script: {script_gen_err}', exc_info=True)

			await self.close()

			if self.settings.generate_gif:
				output_path: str = 'agent_history.gif'
				if isinstance(self.settings.generate_gif, str):
					output_path = self.settings.generate_gif

				create_history_gif(task=self.task, history=self.state.history, output_path=output_path)

	# @observe(name='controller.multi_act')
	@time_execution_async('--multi-act (agent)')
	async def multi_act(
		self,
		actions: list[ActionModel],
		check_for_new_elements: bool = True,
	) -> list[ActionResult]:
		"""Execute multiple actions"""
		results = []

		cached_selector_map = await self.browser_session.get_selector_map()
		cached_path_hashes = {e.hash.branch_path_hash for e in cached_selector_map.values()}

		await self.browser_session.remove_highlights()

		for i, action in enumerate(actions):
			if action.get_index() is not None and i != 0:
				new_browser_state_summary = await self.browser_session.get_state_summary(cache_clickable_elements_hashes=False)
				new_selector_map = new_browser_state_summary.selector_map

				# Detect index change after previous action
				orig_target = cached_selector_map.get(action.get_index())  # type: ignore
				orig_target_hash = orig_target.hash.branch_path_hash if orig_target else None
				new_target = new_selector_map.get(action.get_index())  # type: ignore
				new_target_hash = new_target.hash.branch_path_hash if new_target else None
				if orig_target_hash != new_target_hash:
					msg = f'Element index changed after action {i} / {len(actions)}, because page changed.'
					logger.info(msg)
					results.append(ActionResult(extracted_content=msg, include_in_memory=True))
					break

				new_path_hashes = {e.hash.branch_path_hash for e in new_selector_map.values()}
				if check_for_new_elements and not new_path_hashes.issubset(cached_path_hashes):
					# next action requires index but there are new elements on the page
					msg = f'Something new appeared after action {i} / {len(actions)}'
					logger.info(msg)
					results.append(ActionResult(extracted_content=msg, include_in_memory=True))
					break

			try:
				await self._raise_if_stopped_or_paused()

				result = await self.controller.act(
					action=action,
					browser_session=self.browser_session,
					page_extraction_llm=self.settings.page_extraction_llm,
					sensitive_data=self.sensitive_data,
					available_file_paths=self.settings.available_file_paths,
					context=self.context,
				)

				results.append(result)

				# Get action name from the action model
				action_data = action.model_dump(exclude_unset=True)
				action_name = next(iter(action_data.keys())) if action_data else 'unknown'
				logger.info(f'☑️ Executed action {i + 1}/{len(actions)}: {action_name}')
				if results[-1].is_done or results[-1].error or i == len(actions) - 1:
					break

				await asyncio.sleep(self.browser_profile.wait_between_actions)
				# hash all elements. if it is a subset of cached_state its fine - else break (new elements on page)

			except asyncio.CancelledError:
				# Gracefully handle task cancellation
				logger.info(f'Action {i + 1} was cancelled due to Ctrl+C')
				if not results:
					# Add a result for the cancelled action
					results.append(ActionResult(error='The action was cancelled due to Ctrl+C', include_in_memory=True))
				raise InterruptedError('Action cancelled by user')

		return results

	async def _validate_output(self) -> bool:
		"""Validate the output of the last action is what the user wanted"""
		system_msg = (
			f'You are a validator of an agent who interacts with a browser. '
			f'Validate if the output of last action is what the user wanted and if the task is completed. '
			f'If the task is unclear defined, you can let it pass. But if something is missing or the image does not show what was requested dont let it pass. '
			f'Try to understand the page and help the model with suggestions like scroll, do x, ... to get the solution right. '
			f'Task to validate: {self.task}. Return a JSON object with 2 keys: is_valid and reason. '
			f'is_valid is a boolean that indicates if the output is correct. '
			f'reason is a string that explains why it is valid or not.'
			f' example: {{"is_valid": false, "reason": "The user wanted to search for "cat photos", but the agent searched for "dog photos" instead."}}'
		)

		if self.browser_context:
			browser_state_summary = await self.browser_session.get_state_summary(cache_clickable_elements_hashes=False)
			assert browser_state_summary
			content = AgentMessagePrompt(
				browser_state_summary=browser_state_summary,
				result=self.state.last_result,
				include_attributes=self.settings.include_attributes,
			)
			msg = [SystemMessage(content=system_msg), content.get_user_message(self.settings.use_vision)]
		else:
			# if no browser session, we can't validate the output
			return True

		class ValidationResult(BaseModel):
			"""
			Validation results.
			"""

			is_valid: bool
			reason: str

		validator = self.llm.with_structured_output(ValidationResult, include_raw=True)
		response: dict[str, Any] = await validator.ainvoke(msg)  # type: ignore
		parsed: ValidationResult = response['parsed']
		is_valid = parsed.is_valid
		if not is_valid:
			logger.info(f'❌ Validator decision: {parsed.reason}')
			msg = f'The output is not yet correct. {parsed.reason}.'
			self.state.last_result = [ActionResult(extracted_content=msg, include_in_memory=True)]
		else:
			logger.info(f'✅ Validator decision: {parsed.reason}')
		return is_valid

	async def log_completion(self) -> None:
		"""Log the completion of the task"""
		if self.state.history.is_successful():
			logger.info('✅ Task completed successfully')
		else:
			logger.info('❌ Task completed without success')

		total_tokens = self.state.history.total_input_tokens()
		logger.debug(f'📝 Total input tokens used (approximate): {total_tokens}')

		if self.register_done_callback:
			if inspect.iscoroutinefunction(self.register_done_callback):
				await self.register_done_callback(self.state.history)
			else:
				self.register_done_callback(self.state.history)

	async def rerun_history(
		self,
		history: AgentHistoryList,
		max_retries: int = 3,
		skip_failures: bool = True,
		delay_between_actions: float = 2.0,
	) -> list[ActionResult]:
		"""
		Rerun a saved history of actions with error handling and retry logic.

		Args:
				history: The history to replay
				max_retries: Maximum number of retries per action
				skip_failures: Whether to skip failed actions or stop execution
				delay_between_actions: Delay between actions in seconds

		Returns:
				List of action results
		"""
		# Execute initial actions if provided
		if self.initial_actions:
			result = await self.multi_act(self.initial_actions)
			self.state.last_result = result

		results = []

		for i, history_item in enumerate(history.history):
			goal = history_item.model_output.current_state.next_goal if history_item.model_output else ''
			logger.info(f'Replaying step {i + 1}/{len(history.history)}: goal: {goal}')

			if (
				not history_item.model_output
				or not history_item.model_output.action
				or history_item.model_output.action == [None]
			):
				logger.warning(f'Step {i + 1}: No action to replay, skipping')
				results.append(ActionResult(error='No action to replay'))
				continue

			retry_count = 0
			while retry_count < max_retries:
				try:
					result = await self._execute_history_step(history_item, delay_between_actions)
					results.extend(result)
					break

				except Exception as e:
					retry_count += 1
					if retry_count == max_retries:
						error_msg = f'Step {i + 1} failed after {max_retries} attempts: {str(e)}'
						logger.error(error_msg)
						if not skip_failures:
							results.append(ActionResult(error=error_msg))
							raise RuntimeError(error_msg)
					else:
						logger.warning(f'Step {i + 1} failed (attempt {retry_count}/{max_retries}), retrying...')
						await asyncio.sleep(delay_between_actions)

		return results

	async def _execute_history_step(self, history_item: AgentHistory, delay: float) -> list[ActionResult]:
		"""Execute a single step from history with element validation"""
		state = await self.browser_context.get_state_summary(cache_clickable_elements_hashes=False)
		if not state or not history_item.model_output:
			raise ValueError('Invalid state or model output')
		updated_actions = []
		for i, action in enumerate(history_item.model_output.action):
			updated_action = await self._update_action_indices(
				history_item.state.interacted_element[i],
				action,
				state,
			)
			updated_actions.append(updated_action)

			if updated_action is None:
				raise ValueError(f'Could not find matching element {i} in current page')

		result = await self.multi_act(updated_actions)

		await asyncio.sleep(delay)
		return result

	async def _update_action_indices(
		self,
		historical_element: DOMHistoryElement | None,
		action: ActionModel,  # Type this properly based on your action model
		browser_state_summary: BrowserStateSummary,
	) -> ActionModel | None:
		"""
		Update action indices based on current page state.
		Returns updated action or None if element cannot be found.
		"""
		if not historical_element or not browser_state_summary.element_tree:
			return action

		current_element = HistoryTreeProcessor.find_history_element_in_tree(
			historical_element, browser_state_summary.element_tree
		)

		if not current_element or current_element.highlight_index is None:
			return None

		old_index = action.get_index()
		if old_index != current_element.highlight_index:
			action.set_index(current_element.highlight_index)
			logger.info(f'Element moved in DOM, updated index from {old_index} to {current_element.highlight_index}')

		return action

	async def load_and_rerun(self, history_file: str | Path | None = None, **kwargs) -> list[ActionResult]:
		"""
		Load history from file and rerun it.

		Args:
				history_file: Path to the history file
				**kwargs: Additional arguments passed to rerun_history
		"""
		if not history_file:
			history_file = 'AgentHistory.json'
		history = AgentHistoryList.load_from_file(history_file, self.AgentOutput)
		return await self.rerun_history(history, **kwargs)

	def save_history(self, file_path: str | Path | None = None) -> None:
		"""Save the history to a file"""
		if not file_path:
			file_path = 'AgentHistory.json'
		self.state.history.save_to_file(file_path)

	async def wait_until_resumed(self):
		await self._external_pause_event.wait()

	def pause(self) -> None:
		"""Pause the agent before the next step"""
		print(
			'\n\n⏸️  Got [Ctrl+C], paused the agent and left the browser open.\n\tPress [Enter] to resume or [Ctrl+C] again to quit.'
		)
		self.state.paused = True
		self._external_pause_event.clear()

		# The signal handler will handle the asyncio pause logic for us
		# No need to duplicate the code here

	def resume(self) -> None:
		"""Resume the agent"""
		print('----------------------------------------------------------------------')
		print('▶️  Got Enter, resuming agent execution where it left off...\n')
		self.state.paused = False
		self._external_pause_event.set()

		# The signal handler should have already reset the flags
		# through its reset() method when called from run()

		# playwright browser is always immediately killed by the first Ctrl+C (no way to stop that)
		# so we need to restart the browser if user wants to continue
		if self.browser:
			logger.info('🌎 Restarting/reconnecting to browser...')
			loop = asyncio.get_event_loop()
			loop.create_task(self.browser._init())
			loop.create_task(asyncio.sleep(5))

	def stop(self) -> None:
		"""Stop the agent"""
		logger.info('⏹️ Agent stopping')
		self.state.stopped = True

	def _convert_initial_actions(self, actions: list[dict[str, dict[str, Any]]]) -> list[ActionModel]:
		"""Convert dictionary-based actions to ActionModel instances"""
		converted_actions = []
		action_model = self.ActionModel
		for action_dict in actions:
			# Each action_dict should have a single key-value pair
			action_name = next(iter(action_dict))
			params = action_dict[action_name]

			# Get the parameter model for this action from registry
			action_info = self.controller.registry.registry.actions[action_name]
			param_model = action_info.param_model

			# Create validated parameters using the appropriate param model
			validated_params = param_model(**params)

			# Create ActionModel instance with the validated parameters
			action_model = self.ActionModel(**{action_name: validated_params})
			converted_actions.append(action_model)

		return converted_actions

	def _verify_and_setup_llm(self) -> bool:
		"""
		Verify that the LLM API keys are setup and the LLM API is responding properly.
		Also handles tool calling method detection if in auto mode.
		"""
		self.tool_calling_method = self._set_tool_calling_method()
		logger.info(f'Using tool calling method: {self.tool_calling_method or "None"}')

		# Skip verification if already done
		if getattr(self.llm, '_verified_api_keys', None) is True or SKIP_LLM_API_KEY_VERIFICATION:
			self.llm._verified_api_keys = True
			return True

	async def _run_planner(self) -> str | None:
		"""Run the planner to analyze state and suggest next steps"""
		# Skip planning if no planner_llm is set
		if not self.settings.planner_llm:
			return None

		# Get current state to filter actions by page
		page = await self.browser_context.get_current_page()

		# Get all standard actions (no filter) and page-specific actions
		standard_actions = self.controller.registry.get_prompt_description()  # No page = system prompt actions
		page_actions = self.controller.registry.get_prompt_description(page)  # Page-specific actions

		# Combine both for the planner
		all_actions = standard_actions
		if page_actions:
			all_actions += '\n' + page_actions

		# Create planner message history using full message history with all available actions
		planner_messages = [
			PlannerPrompt(all_actions).get_system_message(
				is_planner_reasoning=self.settings.is_planner_reasoning,
				extended_planner_system_prompt=self.settings.extend_planner_system_message,
			),
			*self._message_manager.get_messages()[1:],  # Use full message history except the first
		]

		if not self.settings.use_vision_for_planner and self.settings.use_vision:
			last_state_message: HumanMessage = planner_messages[-1]
			# remove image from last state message
			new_msg = ''
			if isinstance(last_state_message.content, list):
				for msg in last_state_message.content:
					if msg['type'] == 'text':  # type: ignore
						new_msg += msg['text']  # type: ignore
					elif msg['type'] == 'image_url':  # type: ignore
						continue  # type: ignore
			else:
				new_msg = last_state_message.content

			planner_messages[-1] = HumanMessage(content=new_msg)

		planner_messages = convert_input_messages(planner_messages, self.planner_model_name)

		# Get planner output
		try:
			response = await self.settings.planner_llm.ainvoke(planner_messages)
		except Exception as e:
			logger.error(f'Failed to invoke planner: {str(e)}')
			raise LLMException(401, 'LLM API call failed') from e

		plan = str(response.content)
		# if deepseek-reasoner, remove think tags
		if self.planner_model_name and (
			'deepseek-r1' in self.planner_model_name or 'deepseek-reasoner' in self.planner_model_name
		):
			plan = self._remove_think_tags(plan)
		try:
			plan_json = json.loads(plan)
			logger.info(f'Planning Analysis:\n{json.dumps(plan_json, indent=4)}')
		except json.JSONDecodeError:
			logger.info(f'Planning Analysis:\n{plan}')
		except Exception as e:
			logger.debug(f'Error parsing planning analysis: {e}')
			logger.info(f'Plan: {plan}')

		return plan

	@property
	def message_manager(self) -> MessageManager:
		return self._message_manager

	async def close(self):
		"""Close all resources"""
		try:
			# First close browser resources
			await self.browser_session.stop()

			# Force garbage collection
			gc.collect()

		except Exception as e:
			logger.error(f'Error during cleanup: {e}')

	async def _update_action_models_for_page(self, page) -> None:
		"""Update action models with page-specific actions"""
		# Create new action model with current page's filtered actions
		self.ActionModel = self.controller.registry.create_action_model(page=page)
		# Update output model with the new actions
		self.AgentOutput = AgentOutput.type_with_custom_actions(self.ActionModel)

		# Update done action model too
		self.DoneActionModel = self.controller.registry.create_action_model(include_actions=['done'], page=page)
		self.DoneAgentOutput = AgentOutput.type_with_custom_actions(self.DoneActionModel)<|MERGE_RESOLUTION|>--- conflicted
+++ resolved
@@ -454,7 +454,6 @@
 		self.DoneActionModel = self.controller.registry.create_action_model(include_actions=['done'])
 		self.DoneAgentOutput = AgentOutput.type_with_custom_actions(self.DoneActionModel)
 
-<<<<<<< HEAD
 	def _test_tool_calling_method(self, method: str) -> bool:
 		"""Test if a specific tool calling method works with the current LLM."""
 		try:
@@ -508,26 +507,6 @@
 				if not is_valid_raw_response(response, EXPECTED_ANSWER):
 					return False
 				return True
-
-=======
-	def _set_tool_calling_method(self) -> ToolCallingMethod | None:
-		tool_calling_method = self.settings.tool_calling_method
-		if tool_calling_method == 'auto':
-			if is_model_without_tool_support(self.model_name):
-				return 'raw'
-			elif self.chat_model_library == 'ChatGoogleGenerativeAI':
-				return None
-			elif self.chat_model_library == 'ChatOpenAI':
-				return 'function_calling'
-			elif self.chat_model_library == 'AzureChatOpenAI':
-				# Azure OpenAI API requires 'tools' parameter for GPT-4
-				# The error 'content must be either a string or an array' occurs when
-				# the API expects a tools array but gets something else
-				if 'gpt-4-' in self.model_name.lower():
-					return 'tools'
-				else:
-					return 'function_calling'
->>>>>>> 27ca1693
 			else:
 				# For other methods, try to use structured output
 				structured_llm = self.llm.with_structured_output(CapitalResponse, include_raw=True, method=method)
@@ -578,9 +557,26 @@
 		# If we get here, no methods worked
 		raise ConnectionError('Failed to connect to LLM. Please check your API key and network connection.')
 
-	def _set_tool_calling_method(self) -> str | None:
+	def _set_tool_calling_method(self) -> ToolCallingMethod | None:
 		"""Determine the best tool calling method to use with the current LLM."""
-		# If a specific method is set, use it
+
+    # old hardcoded logic
+    # 			if is_model_without_tool_support(self.model_name):
+    # 				return 'raw'
+    # 			elif self.chat_model_library == 'ChatGoogleGenerativeAI':
+    # 				return None
+    # 			elif self.chat_model_library == 'ChatOpenAI':
+    # 				return 'function_calling'
+    # 			elif self.chat_model_library == 'AzureChatOpenAI':
+    # 				# Azure OpenAI API requires 'tools' parameter for GPT-4
+    # 				# The error 'content must be either a string or an array' occurs when
+    # 				# the API expects a tools array but gets something else
+    # 				if 'gpt-4-' in self.model_name.lower():
+    # 					return 'tools'
+    # 				else:
+    # 					return 'function_calling'
+    
+    # If a specific method is set, use it
 		if self.settings.tool_calling_method != 'auto':
 			if not self._test_tool_calling_method(self.settings.tool_calling_method):
 				if self.settings.tool_calling_method == 'raw':
